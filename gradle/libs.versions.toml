#
# Licensed to the Apache Software Foundation (ASF) under one
# or more contributor license agreements.  See the NOTICE file
# distributed with this work for additional information
# regarding copyright ownership.  The ASF licenses this file
# to you under the Apache License, Version 2.0 (the
# "License"); you may not use this file except in compliance
# with the License.  You may obtain a copy of the License at
#
#   http://www.apache.org/licenses/LICENSE-2.0
#
# Unless required by applicable law or agreed to in writing,
# software distributed under the License is distributed on an
# "AS IS" BASIS, WITHOUT WARRANTIES OR CONDITIONS OF ANY
# KIND, either express or implied.  See the License for the
# specific language governing permissions and limitations
# under the License.
#

[versions]
apache-httpclient = "4.5.14"
checkstyle = "10.25.0"
hadoop = "3.4.2"
hive = "3.1.3"
iceberg = "1.10.0" # Ensure to update the iceberg version in regtests to keep regtests up-to-date
quarkus = "3.27.0"
immutables = "2.11.4"
jmh = "1.37"
picocli = "4.7.7"
scala212 = "2.12.19"
spark35 = "3.5.7"
slf4j = "2.0.17"
swagger = "1.6.16"

[bundles]


[libraries]
#
# If a dependency is removed, check whether the LICENSE and/or NOTICE files need to be adopted
# (aka mention of the dependency removed).
#
quarkus-amazon-services-bom = { module = "io.quarkus.platform:quarkus-amazon-services-bom", version.ref="quarkus" }
antlr4-runtime = { module = "org.antlr:antlr4-runtime", version.strictly = "4.9.3" } # spark integration tests
apache-httpclient = { module = "org.apache.httpcomponents:httpclient", version.ref = "apache-httpclient" }
assertj-core = { module = "org.assertj:assertj-core", version = "3.27.6" }
auth0-jwt = { module = "com.auth0:java-jwt", version = "4.5.0" }
<<<<<<< HEAD
awssdk-bom = { module = "software.amazon.awssdk:bom", version = "2.34.0" }
awssdk-apache-client = { module = "software.amazon.awssdk:apache-client", version = "2.34.0" }
=======
awssdk-bom = { module = "software.amazon.awssdk:bom", version = "2.34.5" }
>>>>>>> ea50fe35
awaitility = { module = "org.awaitility:awaitility", version = "4.3.0" }
azuresdk-bom = { module = "com.azure:azure-sdk-bom", version = "1.2.38" }
caffeine = { module = "com.github.ben-manes.caffeine:caffeine", version = "3.2.2" }
commons-lang3 = { module = "org.apache.commons:commons-lang3", version = "3.19.0" }
commons-text = { module = "org.apache.commons:commons-text", version = "1.14.0" }
eclipselink = { module = "org.eclipse.persistence:eclipselink", version = "4.0.8" }
errorprone = { module = "com.google.errorprone:error_prone_core", version = "2.42.0" }
google-cloud-storage-bom = { module = "com.google.cloud:google-cloud-storage-bom", version = "2.58.0" }
guava = { module = "com.google.guava:guava", version = "33.5.0-jre" }
h2 = { module = "com.h2database:h2", version = "2.4.240" }
dnsjava = { module = "dnsjava:dnsjava", version = "3.6.3" }
hadoop-client-api = { module = "org.apache.hadoop:hadoop-client-api", version.ref = "hadoop" }
hadoop-client-runtime = { module = "org.apache.hadoop:hadoop-client-runtime", version.ref = "hadoop" }
hadoop-common = { module = "org.apache.hadoop:hadoop-common", version.ref = "hadoop" }
hive-metastore = { module = "org.apache.hive:hive-metastore", version.ref = "hive" }
hadoop-hdfs-client = { module = "org.apache.hadoop:hadoop-hdfs-client", version.ref = "hadoop" }
hawkular-agent-prometheus-scraper = { module = "org.hawkular.agent:prometheus-scraper", version = "0.23.0.Final" }
immutables-builder = { module = "org.immutables:builder", version.ref = "immutables" }
immutables-value-annotations = { module = "org.immutables:value-annotations", version.ref = "immutables" }
immutables-value-processor = { module = "org.immutables:value-processor", version.ref = "immutables" }
iceberg-bom = { module = "org.apache.iceberg:iceberg-bom", version.ref = "iceberg" }
jackson-bom = { module = "com.fasterxml.jackson:jackson-bom", version = "2.20.0" }
jakarta-annotation-api = { module = "jakarta.annotation:jakarta.annotation-api", version = "3.0.0" }
jakarta-enterprise-cdi-api = { module = "jakarta.enterprise:jakarta.enterprise.cdi-api", version = "4.1.0" }
jakarta-inject-api = { module = "jakarta.inject:jakarta.inject-api", version = "2.0.1" }
jakarta-persistence-api = { module = "jakarta.persistence:jakarta.persistence-api", version = "3.2.0" }
jakarta-servlet-api = { module = "jakarta.servlet:jakarta.servlet-api", version = "6.1.0" }
jakarta-validation-api = { module = "jakarta.validation:jakarta.validation-api", version = "3.1.1" }
jakarta-ws-rs-api = { module = "jakarta.ws.rs:jakarta.ws.rs-api", version = "4.0.0" }
jandex = { module = "io.smallrye.jandex:jandex", version ="3.5.0" }
javax-servlet-api = { module = "javax.servlet:javax.servlet-api", version = "4.0.1" }
junit-bom = { module = "org.junit:junit-bom", version = "5.14.0" }
localstack = { module = "org.testcontainers:localstack", version = "1.21.3" }
keycloak-admin-client = { module = "org.keycloak:keycloak-admin-client", version = "26.0.6" }
jcstress-core = { module = "org.openjdk.jcstress:jcstress-core", version = "0.16" }
jmh-core = { module = "org.openjdk.jmh:jmh-core", version.ref = "jmh" }
jmh-generator-annprocess = { module = "org.openjdk.jmh:jmh-generator-annprocess", version.ref = "jmh" }
logback-classic = { module = "ch.qos.logback:logback-classic", version = "1.5.19" }
micrometer-bom = { module = "io.micrometer:micrometer-bom", version = "1.15.4" }
microprofile-fault-tolerance-api = { module = "org.eclipse.microprofile.fault-tolerance:microprofile-fault-tolerance-api", version = "4.1.2" }
mockito-core = { module = "org.mockito:mockito-core", version = "5.20.0" }
mockito-junit-jupiter = { module = "org.mockito:mockito-junit-jupiter", version = "5.20.0" }
opentelemetry-bom = { module = "io.opentelemetry:opentelemetry-bom", version = "1.54.1" }
opentelemetry-semconv = { module = "io.opentelemetry.semconv:opentelemetry-semconv", version = "1.37.0" }
picocli = { module = "info.picocli:picocli-codegen", version.ref = "picocli" }
picocli-codegen = { module = "info.picocli:picocli-codegen", version.ref = "picocli" }
postgresql = { module = "org.postgresql:postgresql", version = "42.7.8" }
prometheus-metrics-exporter-servlet-jakarta = { module = "io.prometheus:prometheus-metrics-exporter-servlet-jakarta", version = "1.4.1" }
quarkus-bom = { module = "io.quarkus.platform:quarkus-bom", version.ref = "quarkus" }
scala212-lang-library = { module = "org.scala-lang:scala-library", version.ref = "scala212" }
scala212-lang-reflect = { module = "org.scala-lang:scala-reflect", version.ref = "scala212" }
s3mock-testcontainers = { module = "com.adobe.testing:s3mock-testcontainers", version = "4.9.1" }
slf4j-api = { module = "org.slf4j:slf4j-api", version.ref = "slf4j" }
smallrye-common-annotation = { module = "io.smallrye.common:smallrye-common-annotation", version = "2.13.9" }
smallrye-config-core = { module = "io.smallrye.config:smallrye-config-core", version = "3.14.0" }
smallrye-jandex = { module = "io.smallrye:jandex", version = "3.5.0" }
spark35-sql-scala212 = { module = "org.apache.spark:spark-sql_2.12", version.ref = "spark35" }
swagger-annotations = { module = "io.swagger:swagger-annotations", version.ref = "swagger" }
swagger-jaxrs = { module = "io.swagger:swagger-jaxrs", version.ref = "swagger" }
testcontainers-bom = { module = "org.testcontainers:testcontainers-bom", version = "1.21.3" }
testcontainers-keycloak = { module = "com.github.dasniko:testcontainers-keycloak", version = "3.8.0" }
threeten-extra = { module = "org.threeten:threeten-extra", version = "1.8.0" }
weld-se-core = { module = "org.jboss.weld.se:weld-se-core", version = "6.0.3.Final" }
weld-junit5 = { module = "org.jboss.weld:weld-junit5", version = "5.0.2.Final" }

[plugins]
jcstress = { id = "io.github.reyerizo.gradle.jcstress", version = "0.8.15" }
jmh = { id = "me.champeau.jmh", version = "0.7.3" }
openapi-generator = { id = "org.openapi.generator", version = "7.12.0" }
quarkus = { id = "io.quarkus", version.ref = "quarkus" }
rat = { id = "org.nosphere.apache.rat", version = "0.8.1" }
jetbrains-changelog = { id = "org.jetbrains.changelog",  version = "2.4.0"}<|MERGE_RESOLUTION|>--- conflicted
+++ resolved
@@ -44,13 +44,7 @@
 antlr4-runtime = { module = "org.antlr:antlr4-runtime", version.strictly = "4.9.3" } # spark integration tests
 apache-httpclient = { module = "org.apache.httpcomponents:httpclient", version.ref = "apache-httpclient" }
 assertj-core = { module = "org.assertj:assertj-core", version = "3.27.6" }
-auth0-jwt = { module = "com.auth0:java-jwt", version = "4.5.0" }
-<<<<<<< HEAD
-awssdk-bom = { module = "software.amazon.awssdk:bom", version = "2.34.0" }
-awssdk-apache-client = { module = "software.amazon.awssdk:apache-client", version = "2.34.0" }
-=======
 awssdk-bom = { module = "software.amazon.awssdk:bom", version = "2.34.5" }
->>>>>>> ea50fe35
 awaitility = { module = "org.awaitility:awaitility", version = "4.3.0" }
 azuresdk-bom = { module = "com.azure:azure-sdk-bom", version = "1.2.38" }
 caffeine = { module = "com.github.ben-manes.caffeine:caffeine", version = "3.2.2" }
